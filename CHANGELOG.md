# Changelog
All notable changes to this project will be documented in this file.

The format is based on [Keep a Changelog](http://keepachangelog.com/en/1.0.0/)
and this project adheres to [Semantic Versioning](http://semver.org/spec/v2.0.0.html).

## [Unreleased]
<<<<<<< HEAD
- `sparse_table_print` function 
=======
## [2.5] - 2019-10-09
>>>>>>> 36a31be2
### Added
- Individual classification success index (ICSI)
- Classification success index (CSI)
- Example-8 (Confidence interval)
- `install.sh`
- `autopep8.sh`
- Dockerfile
- `CI` method (supported statistics : `ACC`,`AUC`,`Overall ACC`,`Kappa`,`TPR`,`TNR`,`PPV`,`NPV`,`PLR`,`NLR`,`PRE`)
### Changed
- `test.sh` moved to `.travis` folder
- Python 3.4 support dropped
- Python 2.7 support dropped
- `AUTHORS.md` updated
- `save_stat`,`save_csv` and `save_html` methods Non-ASCII character bug fixed
- `CONTRIBUTING.md` updated
- Example-3 updated
- `README.md` modified
- `CI` attribute renamed to `CI95`
- `kappa_se_calc` function renamed to `kappa_SE_calc`
- `se_calc` function modified and renamed to `SE_calc`
- CI/SE functions moved to `pycm_ci.py`
## [2.4] - 2019-07-31
### Added
- Tversky index (TI)
- Area under the PR curve (AUPR)
- `FUNDING.yml`
### Changed
- `AUC_calc` function modified
- Document modified
- `summary` parameter added to `save_html`,`save_stat`,`save_csv` and `stat` methods
- `sample_weight` bug in `numpy` array format fixed
- Inputs manipulation bug fixed
- Test system modified 
- Warning system modified
- `alt_link` parameter added to `save_html` method and `online_help` function
- `Compare` class tests moved to `compare_test.py`
- Warning tests moved to `warning_test.py`
## [2.3] - 2019-06-27
### Added
- Adjusted F-score (AGF)
- Overlap coefficient (OC)
- Otsuka-Ochiai coefficient (OOC)
### Changed
- `save_stat` and `save_vector` parameters added to `save_obj` method
- Document modified
- `README.md` modified 
- Parameters recommendation for imbalance dataset  modified
- Minor bug in `Compare` class fixed
- `pycm_help` function modified
- Benchmarks color modified
## [2.2] - 2019-05-30
### Added
- Negative likelihood ratio interpretation (NLRI)
- Cramer's benchmark (SOA5)
- Matthews correlation coefficient interpretation (MCCI)
- Matthews's benchmark (SOA6)
- F1 macro
- F1 micro
- Accuracy macro
### Changed
- `Compare` class score calculation modified
- Parameters recommendation for multi-class dataset  modified
- Parameters recommendation for imbalance dataset  modified
- `README.md` modified 
- Document modified
- Logo updated
## [2.1] - 2019-05-06
### Added
- Adjusted geometric mean (AGM)
- Yule's Q (Q)
- `Compare` class and parameters recommendation system block diagrams
### Changed
- Document links bug fixed
- Document modified
## [2.0] - 2019-04-15
### Added
- G-Mean (GM)
- Index of balanced accuracy (IBA)
- Optimized precision (OP)
- Pearson's C (C)
- `Compare` class
- Parameters recommendation warning
- `ConfusionMatrix` equal method

### Changed
- Document modified
- `stat_print` function bug fixed
- `table_print` function bug fixed
- `Beta` parameter renamed to `beta` (`F_calc` function & `F_beta` method) 
- Parameters recommendation for imbalance dataset  modified
- `normalize` parameter added to `save_html` method
- `pycm_func.py` splitted into `pycm_class_func.py` and `pycm_overall_func.py`
- `vector_filter`,`vector_check`,`class_check` and `matrix_check` functions moved to `pycm_util.py`
- `RACC_calc` and `RACCU_calc` functions exception handler modified
- Docstrings modified

## [1.9] - 2019-02-25
### Added
- Automatic/Manual (AM)
- Bray-Curtis dissimilarity (BCD)
- `CODE_OF_CONDUCT.md`
- `ISSUE_TEMPLATE.md`
- `PULL_REQUEST_TEMPLATE.md`
- `CONTRIBUTING.md`
- X11 color names support for `save_html` method
- Parameters recommendation system
- Warning message for high dimension matrix print
- Interactive notebooks section (binder)

### Changed
- `save_matrix` and `normalize` parameters added to `save_csv` method
- `README.md` modified 
- Document modified
- `ConfusionMatrix.__init__` optimized
- Document and examples output files moved to different folders
- Test system modified 
- `relabel` method bug fixed

## [1.8] - 2019-01-05
### Added
- Lift score (LS)
- `version_check.py`

### Changed
- `color` parameter added to `save_html` method
- Error messages modified
- Document modified
- Website changed to [http://www.pycm.ir](http://www.pycm.ir)
- Interpretation functions moved to `pycm_interpret.py`
- Utility functions moved to `pycm_util.py`
- Unnecessary `else` and `elif` removed
- `==` changed to `is`

## [1.7] - 2018-12-18
### Added
- Gini index (GI)
- Example-7
- `pycm_profile.py`

### Changed
- `class_name` parameter added to `stat`,`save_stat`,`save_csv` and `save_html`  methods
- `overall_param` and `class_param` parameters empty list bug fixed 
- `matrix_params_calc`, `matrix_params_from_table` and `vector_filter` functions optimized
- `overall_MCC_calc`, `CEN_misclassification_calc` and `convex_combination` functions optimized
- Document modified

## [1.6] - 2018-12-06
### Added
- AUC value interpretation (AUCI)
- Example-6
- Anaconda cloud package

### Changed
- `overall_param` and `class_param` parameters added to `stat`,`save_stat` and `save_html`  methods
- `class_param` parameter added to `save_csv` method
- `_` removed from overall statistics names
- `README.md` modified 
- Document modified

## [1.5] - 2018-11-26
### Added
- Relative classifier information (RCI)
- Discriminator power (DP)
- Youden's index (Y)
- Discriminant power interpretation (DPI)
- Positive likelihood ratio interpretation (PLRI)
- `__len__` method
- `relabel` method
- `__class_stat_init__` function
- `__overall_stat_init__` function
- `matrix` attribute as dict
- `normalized_matrix` attribute as dict
- `normalized_table` attribute  as dict

### Changed
- `README.md` modified
- Document modified
- `LR+` renamed to `PLR`
- `LR-` renamed to `NLR`
- `normalized_matrix` method renamed to `print_normalized_matrix`
- `matrix` method renamed to `print_matrix`
- `entropy_calc` fixed
- `cross_entropy_calc` fixed
- `conditional_entropy_calc` fixed
- `print_table` bug for large numbers fixed
- JSON key bug in `save_obj` fixed
- `transpose` bug in `save_obj` fixed
- `Python 3.7` added to `.travis.yaml` and `appveyor.yml`

## [1.4] - 2018-11-12
### Added
- Area under curve (AUC)
- AUNU
- AUNP
- Class balance accuracy (CBA)
- Global performance index (RR)
- Overall MCC
- Distance index (dInd)
- Similarity index (sInd)
- `one_vs_all`
- `dev-requirements.txt`

### Changed
- `README.md` modified
- Document modified
- `save_stat` modified
- `requirements.txt` modified

## [1.3] - 2018-10-10
### Added
- Confusion entropy (CEN)
- Overall confusion entropy (Overall CEN)
- Modified confusion entropy (MCEN)
- Overall modified confusion entropy (Overall MCEN)
- Information score (IS)

### Changed
- `README.md` modified

## [1.2] - 2018-10-01
### Added
- No information rate (NIR)
- P-Value
- `sample_weight`
- `transpose`

### Changed
- `README.md` modified
- Key error in some parameters fixed
- `OSX` env added to `.travis.yml`

## [1.1] - 2018-09-08
### Added
- Zero-one loss
- Support
- `online_help` function

### Changed
- `README.md` modified
- `html_table` function modified
- `table_print` function modified
- `normalized_table_print` function modified

## [1.0] - 2018-08-30
### Added
- Hamming loss

### Changed
- `README.md` modified

## [0.9.5] - 2018-07-08
### Added
- Obj load
- Obj save
- Example-4

### Changed
- `README.md` modified
- Block diagram updated

## [0.9] - 2018-06-28
### Added
- Activation threshold
- Example-3
- Jaccard index
- Overall Jaccard index

### Changed
- `README.md` modified
- `setup.py` modified

## [0.8.6] - 2018-05-31
### Added
- Example section in document
- Python 2.7 CI
- JOSS paper pdf

### Changed
- Cite section
- ConfusionMatrix docstring
- round function changed to numpy.around
- `README.md` modified

## [0.8.5] - 2018-05-21
### Added
- Example-1 (Comparison of three different classifiers)
- Example-2 (How to plot via matplotlib)
- JOSS paper
- ConfusionMatrix docstring

### Changed
- Table size in HTML report
- Test system
- `README.md` modified

## [0.8.1] - 2018-03-22
### Added
- Goodman and Kruskal's lambda B
- Goodman and Kruskal's lambda A 
- Cross entropy
- Conditional entropy
- Joint entropy
- Reference entropy 
- Response entropy
- Kullback-Liebler divergence
- Direct ConfusionMatrix
- Kappa unbiased
- Kappa no prevalence
- Random accuracy unbiased
- `pycmVectorError` class
- `pycmMatrixError` class
- Mutual information
- Support `numpy` arrays

### Changed
- Notebook file updated


### Removed
- `pycmError` class

## [0.7] - 2018-02-26
### Added
- Cramer's V
- 95% confidence interval 
- Chi-Squared
- Phi-Squared
- Chi-Squared DF
- Standard error
- Kappa standard error
- Kappa 95% confidence interval
- Cicchetti benchmark


### Changed
- Overall statistics color in HTML report
- Parameters description link in HTML report


## [0.6] - 2018-02-21
### Added
- CSV report
- Changelog
- Output files
- `digit` parameter to `ConfusionMatrix` object

### Changed
- Confusion matrix color in HTML report
- Parameters description link in HTML report
- Capitalize descriptions

## [0.5] - 2018-02-17
### Added
- Scott's pi
- Gwet's AC1
- Bennett S score
- HTML report 

## [0.4] - 2018-02-05
### Added
- TPR micro/macro
- PPV micro/macro
- Overall RACC
- Error rate (ERR)
- FBeta score
- F0.5
- F2
- Fleiss benchmark
- Altman benchmark
- Output file(.pycm)


### Changed
- Class with zero item
- Normalized matrix

### Removed
- Kappa and SOA for each class


## [0.3] - 2018-01-27
### Added
- Kappa
- Random accuracy
- Landis and Koch benchmark
- `overall_stat`


## [0.2] - 2018-01-24
### Added
- Population
- Condition positive
- Condition negative
- Test outcome positive
- Test outcome negative
- Prevalence
- G-measure
- Matrix method
- Normalized matrix method
- Params method


### Changed
 - `statistic_result` to `class_stat`
 - `params` to `stat`

## [0.1] - 2018-01-22
### Added
- ACC
- BM
- DOR
- F1-Score
- FDR
- FNR
- FOR
- FPR
- LR+
- LR-
- MCC
- MK
- NPV
- PPV
- TNR
- TPR
- documents and `README.md`

[Unreleased]: https://github.com/sepandhaghighi/pycm/compare/v2.5...dev
[2.5]: https://github.com/sepandhaghighi/pycm/compare/v2.4...v2.5
[2.4]: https://github.com/sepandhaghighi/pycm/compare/v2.3...v2.4
[2.3]: https://github.com/sepandhaghighi/pycm/compare/v2.2...v2.3
[2.2]: https://github.com/sepandhaghighi/pycm/compare/v2.1...v2.2
[2.1]: https://github.com/sepandhaghighi/pycm/compare/v2.0...v2.1
[2.0]: https://github.com/sepandhaghighi/pycm/compare/v1.9...v2.0
[1.9]: https://github.com/sepandhaghighi/pycm/compare/v1.8...v1.9
[1.8]: https://github.com/sepandhaghighi/pycm/compare/v1.7...v1.8
[1.7]: https://github.com/sepandhaghighi/pycm/compare/v1.6...v1.7
[1.6]: https://github.com/sepandhaghighi/pycm/compare/v1.5...v1.6
[1.5]: https://github.com/sepandhaghighi/pycm/compare/v1.4...v1.5
[1.4]: https://github.com/sepandhaghighi/pycm/compare/v1.3...v1.4
[1.3]: https://github.com/sepandhaghighi/pycm/compare/v1.2...v1.3
[1.2]: https://github.com/sepandhaghighi/pycm/compare/v1.1...v1.2
[1.1]: https://github.com/sepandhaghighi/pycm/compare/v1.0...v1.1
[1.0]: https://github.com/sepandhaghighi/pycm/compare/v0.9.5...v1.0
[0.9.5]: https://github.com/sepandhaghighi/pycm/compare/v0.9...v0.9.5
[0.9]: https://github.com/sepandhaghighi/pycm/compare/v0.8.6...v0.9
[0.8.6]: https://github.com/sepandhaghighi/pycm/compare/v0.8.5...v0.8.6
[0.8.5]: https://github.com/sepandhaghighi/pycm/compare/v0.8.1...v0.8.5
[0.8.1]: https://github.com/sepandhaghighi/pycm/compare/v0.7...v0.8.1
[0.7]: https://github.com/sepandhaghighi/pycm/compare/v0.6...v0.7
[0.6]: https://github.com/sepandhaghighi/pycm/compare/v0.5...v0.6
[0.5]: https://github.com/sepandhaghighi/pycm/compare/v0.4...v0.5
[0.4]: https://github.com/sepandhaghighi/pycm/compare/v0.3...v0.4
[0.3]: https://github.com/sepandhaghighi/pycm/compare/v0.2...v0.3
[0.2]: https://github.com/sepandhaghighi/pycm/compare/v0.1...v0.2
[0.1]: https://github.com/sepandhaghighi/pycm/compare/1e238cd...v0.1


<|MERGE_RESOLUTION|>--- conflicted
+++ resolved
@@ -5,11 +5,8 @@
 and this project adheres to [Semantic Versioning](http://semver.org/spec/v2.0.0.html).
 
 ## [Unreleased]
-<<<<<<< HEAD
 - `sparse_table_print` function 
-=======
 ## [2.5] - 2019-10-09
->>>>>>> 36a31be2
 ### Added
 - Individual classification success index (ICSI)
 - Classification success index (CSI)
