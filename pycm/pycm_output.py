--- conflicted
+++ resolved
@@ -333,11 +333,7 @@
     :type table:dict
     :return: printable table as str
     """
-<<<<<<< HEAD
     [sparse_table, actual_classes, predict_classes] = sparse_matrix
-=======
-    [sparse_table, predict_classes, actual_classes] = sparse_table_calc(classes, table)
->>>>>>> fa53c76c
     classes_len = len(predict_classes)
     table_list = []
     for key in actual_classes:
